### Release notes
<!-- Please add your release notes in the following format:
- My change description (#PR)
-->

<<<<<<< HEAD
- Updated PowerShell Worker (PS7) to [3.0.1045](https://github.com/Azure/azure-functions-powershell-worker/releases/tag/v3.0.1045)
- Breaking change - removed HttpClient as a registered service and replaced with IHttpClientFactory (#7692)
- My change description (#PR)
=======
- Added warning for customer registering HttpClient with DI (#7674)
- Updated Java Worker Version to [1.9.0](https://github.com/Azure/azure-functions-java-worker/releases/tag/1.9.0)

>>>>>>> 715ff46c

- Updated Java Worker Version to [2.0.0](https://github.com/Azure/azure-functions-java-worker/releases/tag/2.0.0)

**Release sprint:** Sprint 111
[ [bugs](https://github.com/Azure/azure-functions-host/issues?q=is%3Aissue+milestone%3A%22Functions+Sprint+111%22+label%3Abug+is%3Aclosed) | [features](https://github.com/Azure/azure-functions-host/issues?q=is%3Aissue+milestone%3A%22Functions+Sprint+111%22+label%3Afeature+is%3Aclosed) ]<|MERGE_RESOLUTION|>--- conflicted
+++ resolved
@@ -2,16 +2,7 @@
 <!-- Please add your release notes in the following format:
 - My change description (#PR)
 -->
-
-<<<<<<< HEAD
-- Updated PowerShell Worker (PS7) to [3.0.1045](https://github.com/Azure/azure-functions-powershell-worker/releases/tag/v3.0.1045)
-- Breaking change - removed HttpClient as a registered service and replaced with IHttpClientFactory (#7692)
 - My change description (#PR)
-=======
-- Added warning for customer registering HttpClient with DI (#7674)
-- Updated Java Worker Version to [1.9.0](https://github.com/Azure/azure-functions-java-worker/releases/tag/1.9.0)
-
->>>>>>> 715ff46c
 
 - Updated Java Worker Version to [2.0.0](https://github.com/Azure/azure-functions-java-worker/releases/tag/2.0.0)
 
