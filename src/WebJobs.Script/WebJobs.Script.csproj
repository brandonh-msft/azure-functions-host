﻿<Project Sdk="Microsoft.NET.Sdk">
  <Import Project="..\..\build\common.props" />
  <PropertyGroup>
    <PackageId>Microsoft.Azure.WebJobs.Script</PackageId>
    <PackageIconUrl>https://raw.githubusercontent.com/Azure/azure-webjobs-sdk/dev/webjobs.png</PackageIconUrl>
    <AssemblyName>Microsoft.Azure.WebJobs.Script</AssemblyName>
    <RootNamespace>Microsoft.Azure.WebJobs.Script</RootNamespace>
  </PropertyGroup>
  <PropertyGroup Condition="'$(Configuration)|$(Platform)'=='Debug|AnyCPU'">
    <StyleCopTreatErrorsAsWarnings>false</StyleCopTreatErrorsAsWarnings>
    <TreatWarningsAsErrors>true</TreatWarningsAsErrors>
    <WarningsAsErrors />
  </PropertyGroup>
  <PropertyGroup Condition="'$(Configuration)|$(Platform)'=='Release|AnyCPU'">
    <StyleCopTreatErrorsAsWarnings>false</StyleCopTreatErrorsAsWarnings>
    <TreatWarningsAsErrors>true</TreatWarningsAsErrors>
    <WarningsAsErrors />
  </PropertyGroup>
  <ItemGroup>
    <None Remove="FileProvisioning\PowerShell\profile.ps1" />
    <None Remove="FileProvisioning\PowerShell\requirements.psd1" />
    <None Remove="runtimeassemblies-relaxed.json" />
    <None Remove="runtimeassemblies.json" />
    <None Remove="runtimes.json" />
  </ItemGroup>
  <ItemGroup>
    <EmbeddedResource Include="FileProvisioning\PowerShell\profile.ps1" />
    <EmbeddedResource Include="FileProvisioning\PowerShell\requirements.psd1" />
    <EmbeddedResource Include="runtimeassemblies-relaxed.json">
      <CopyToOutputDirectory>Never</CopyToOutputDirectory>
    </EmbeddedResource>
    <EmbeddedResource Include="runtimeassemblies.json">
      <CopyToOutputDirectory>Never</CopyToOutputDirectory>
    </EmbeddedResource>
    <EmbeddedResource Include="runtimes.json" />
  </ItemGroup>

  <ItemGroup>
    <PackageReference Include="Google.Protobuf" Version="3.11.4" />
    <PackageReference Include="Grpc.Core" Version="2.27.0" />
    <PackageReference Include="Microsoft.AspNetCore.Mvc.WebApiCompatShim" Version="2.2.0">
      <NoWarn>NU1701</NoWarn>
    </PackageReference>
    <PackageReference Include="Microsoft.AspNetCore.Http.Features" Version="3.1.0" />
    <PackageReference Include="Microsoft.Azure.AppService.Proxy.Client" Version="2.0.11020001-fabe022e" />
    <PackageReference Include="Microsoft.Azure.Functions.JavaWorker" Version="1.5.2-SNAPSHOT" />
    <PackageReference Include="Microsoft.Azure.Functions.NodeJsWorker" Version="2.0.2" />
    <PackageReference Include="Microsoft.Azure.Functions.PowerShellWorker.PS6" Version="3.0.235" />
    <PackageReference Include="Microsoft.Azure.Functions.PowerShellWorker.PS7" Version="3.0.237" />
    <PackageReference Include="Microsoft.Azure.WebJobs" Version="3.0.17" />
    <PackageReference Include="Microsoft.Azure.WebJobs.Extensions" Version="4.0.0" />
    <PackageReference Include="Microsoft.Azure.WebJobs.Extensions.Http" Version="3.0.6" />
    <PackageReference Include="Microsoft.Azure.WebJobs.Logging.ApplicationInsights" Version="3.0.17" />
    <PackageReference Include="Microsoft.Build" Version="15.8.166" />
    <PackageReference Include="Microsoft.CodeAnalysis.CSharp.Scripting" Version="3.3.1" />
    <PackageReference Include="Microsoft.DotNet.PlatformAbstractions" Version="2.1.0" />
    <PackageReference Include="Microsoft.Extensions.Hosting.Abstractions" Version="3.1.0" />
    <PackageReference Include="Microsoft.Extensions.Logging" Version="2.2.0" />
    <PackageReference Include="Microsoft.Extensions.Logging.Console" Version="2.2.0" />
    <PackageReference Include="Microsoft.Extensions.Options.ConfigurationExtensions" Version="2.2.0" />
    <PackageReference Include="Mono.Posix.NETStandard" Version="1.0.0" />
<<<<<<< HEAD
    <PackageReference Include="Newtonsoft.Json" Version="11.0.2" />
=======
    <PackageReference Include="Newtonsoft.Json" Version="12.0.3" />
>>>>>>> e1744820
    <PackageReference Include="NuGet.Frameworks" Version="4.7.0" />
    <PackageReference Include="NuGet.LibraryModel" Version="4.7.0" />
    <PackageReference Include="NuGet.ProjectModel" Version="4.7.0" />
    <PackageReference Include="StyleCop.Analyzers" Version="1.1.0-beta004">
      <PrivateAssets>all</PrivateAssets>
    </PackageReference>
    <PackageReference Include="System.IO.Abstractions" Version="2.1.0.227">
      <NoWarn>NU1701</NoWarn>
    </PackageReference>
    <PackageReference Include="System.Net.Primitives" Version="4.3.0" />
    <PackageReference Include="System.Reactive.Linq" Version="3.1.1" />
    <PackageReference Include="System.Reactive.PlatformServices" Version="3.1.1" />
    <PackageReference Include="System.Reflection.Emit" Version="4.3.0" />
    <PackageReference Include="WindowsAzure.Storage" Version="9.3.1" />
  </ItemGroup>

  <ItemGroup>
    <ProjectReference Include="..\WebJobs.Script.Grpc\WebJobs.Script.Grpc.csproj" />
  </ItemGroup>

  <ItemGroup>
    <Compile Update="Properties\Resources.Designer.cs">
      <DesignTime>True</DesignTime>
      <AutoGen>True</AutoGen>
      <DependentUpon>Resources.resx</DependentUpon>
    </Compile>
  </ItemGroup>

  <ItemGroup>
    <EmbeddedResource Update="Properties\Resources.resx">
      <Generator>ResXFileCodeGenerator</Generator>
      <LastGenOutput>Resources.Designer.cs</LastGenOutput>
    </EmbeddedResource>
  </ItemGroup>

</Project><|MERGE_RESOLUTION|>--- conflicted
+++ resolved
@@ -59,11 +59,7 @@
     <PackageReference Include="Microsoft.Extensions.Logging.Console" Version="2.2.0" />
     <PackageReference Include="Microsoft.Extensions.Options.ConfigurationExtensions" Version="2.2.0" />
     <PackageReference Include="Mono.Posix.NETStandard" Version="1.0.0" />
-<<<<<<< HEAD
-    <PackageReference Include="Newtonsoft.Json" Version="11.0.2" />
-=======
     <PackageReference Include="Newtonsoft.Json" Version="12.0.3" />
->>>>>>> e1744820
     <PackageReference Include="NuGet.Frameworks" Version="4.7.0" />
     <PackageReference Include="NuGet.LibraryModel" Version="4.7.0" />
     <PackageReference Include="NuGet.ProjectModel" Version="4.7.0" />
