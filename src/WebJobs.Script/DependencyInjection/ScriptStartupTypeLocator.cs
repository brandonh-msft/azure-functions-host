--- conflicted
+++ resolved
@@ -37,12 +37,9 @@
         private readonly IFunctionMetadataManager _functionMetadataManager;
         private readonly IMetricsLogger _metricsLogger;
         private readonly Lazy<IEnumerable<Type>> _startupTypes;
-<<<<<<< HEAD
+        private readonly IOptions<LanguageWorkerOptions> _languageWorkerOptions;
 
         private static readonly ExtensionRequirementsInfo _extensionRequirements = DependencyHelper.GetExtensionRequirements();
-=======
-        private readonly IOptions<LanguageWorkerOptions> _languageWorkerOptions;
->>>>>>> 4f01465e
         private static string[] _builtinExtensionAssemblies = GetBuiltinExtensionAssemblies();
 
         public ScriptStartupTypeLocator(string rootScriptPath, ILogger<ScriptStartupTypeLocator> logger, IExtensionBundleManager extensionBundleManager,
@@ -91,13 +88,10 @@
             var workerConfigs = _languageWorkerOptions.Value.WorkerConfigs;
             if (bundleConfigured && !Utility.CanWorkerIndex(workerConfigs, SystemEnvironment.Instance))
             {
-<<<<<<< HEAD
                 ExtensionBundleDetails bundleDetails = await _extensionBundleManager.GetExtensionBundleDetails();
                 ValidateBundleRequirements(bundleDetails);
 
-=======
                 var functionMetadataCollection = _functionMetadataManager.GetFunctionMetadata(forceRefresh: true, includeCustomProviders: false);
->>>>>>> 4f01465e
                 bindingsSet = new HashSet<string>(StringComparer.OrdinalIgnoreCase);
 
                 // Generate a Hashset of all the binding types used in the function app
@@ -179,7 +173,6 @@
 
             foreach (var extensionItem in extensionItems)
             {
-<<<<<<< HEAD
                 // We need to explicitly ignore ApplicationInsights extension
                 if (extensionItem.TypeName.Equals(ApplicationInsightsStartupType, StringComparison.Ordinal))
                 {
@@ -187,11 +180,8 @@
                     continue;
                 }
 
-                if (!bundleConfigured
-=======
                 if (Utility.CanWorkerIndex(workerConfigs, SystemEnvironment.Instance)
                     || !bundleConfigured
->>>>>>> 4f01465e
                     || extensionItem.Bindings.Count == 0
                     || extensionItem.Bindings.Intersect(bindingsSet, StringComparer.OrdinalIgnoreCase).Any())
                 {
