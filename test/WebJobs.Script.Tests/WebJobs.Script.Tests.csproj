﻿<Project Sdk="Microsoft.NET.Sdk">
  <Import Project="..\..\build\common.props" />
  <PropertyGroup>
    <TargetFramework>net6.0</TargetFramework>
    <IsTestProject>true</IsTestProject>
    <IsPackable>false</IsPackable>
    <AssemblyName>Microsoft.Azure.WebJobs.Script.Tests</AssemblyName>
    <RootNamespace>Microsoft.Azure.WebJobs.Script.Tests</RootNamespace>
  </PropertyGroup>
  <PropertyGroup Condition="'$(Configuration)|$(Platform)'=='Debug|AnyCPU'">
    <DefineConstants>TRACE;DEBUG;NETCOREAPP2_0;SCRIPT_TEST</DefineConstants>
    <StyleCopTreatErrorsAsWarnings>false</StyleCopTreatErrorsAsWarnings>
    <TreatWarningsAsErrors>true</TreatWarningsAsErrors>
    <WarningsAsErrors />
    <AllowUnsafeBlocks>true</AllowUnsafeBlocks>
  </PropertyGroup>
  <PropertyGroup Condition="'$(Configuration)|$(Platform)'=='Release|AnyCPU'">
    <StyleCopTreatErrorsAsWarnings>false</StyleCopTreatErrorsAsWarnings>
    <TreatWarningsAsErrors>true</TreatWarningsAsErrors>
    <WarningsAsErrors />
    <AllowUnsafeBlocks>true</AllowUnsafeBlocks>
  </PropertyGroup>

  <ItemGroup>
    <AdditionalFiles Include="..\..\stylecop.json" Link="stylecop.json" />
  </ItemGroup>

  <ItemGroup>
    <None Include="..\WebJobs.Script.Tests.Integration\TestScripts\**\*.*">
      <CopyToOutputDirectory>Always</CopyToOutputDirectory>
      <Link>TestScripts\%(RecursiveDir)%(Filename)%(Extension)</Link>
    </None>
  </ItemGroup>

  <ItemGroup>
    <None Include="Description\DotNet\TestFiles\PackageReferences\ProjectWithLockMatch\function.proj">
      <CopyToOutputDirectory>Always</CopyToOutputDirectory>
    </None>
    <None Include="Description\DotNet\TestFiles\PackageReferences\ProjectWithMismatchedLock\MismatchedPackageVersions\function.proj">
      <CopyToOutputDirectory>Always</CopyToOutputDirectory>
    </None>
    <None Include="Description\DotNet\TestFiles\PackageReferences\ProjectWithMismatchedLock\MismatchedProjectDependencies\function.proj">
      <CopyToOutputDirectory>Always</CopyToOutputDirectory>
    </None>
    <None Include="Description\DotNet\TestFiles\PackageReferences\ProjectWithoutLock\function.proj">
      <CopyToOutputDirectory>Always</CopyToOutputDirectory>
    </None>
  </ItemGroup>

  <ItemGroup>
    <PackageReference Include="appinsights.testlogger" Version="1.0.0" />
    <PackageReference Include="FluentAssertions" Version="5.9.0" />
<<<<<<< HEAD
    <PackageReference Include="Microsoft.AspNetCore.TestHost" Version="6.0.0-preview.6.21355.2" />
    <PackageReference Include="Microsoft.Azure.Functions.PythonWorker" Version="3.1.2.4" />
=======
    <PackageReference Include="Microsoft.AspNetCore.TestHost" Version="3.1.0" />
    <PackageReference Include="Microsoft.Azure.Functions.PythonWorker" Version="3.1.2.5" />
>>>>>>> b1c5107d
    <PackageReference Include="Microsoft.NET.Test.Sdk" Version="15.8.0" />
    <PackageReference Include="Moq" Version="4.9.0" />
    <PackageReference Include="StyleCop.Analyzers" Version="1.1.0-beta004" />
    <PackageReference Include="Microsoft.Azure.WebJobs.Extensions.Storage" Version="4.0.5-11868" />
    <PackageReference Include="System.IO.Abstractions.TestingHelpers" Version="2.1.0.227">
    </PackageReference>
    <PackageReference Include="xunit" Version="2.4.0" />
    <PackageReference Include="xunit.runner.visualstudio" Version="2.4.0">
      <PrivateAssets>all</PrivateAssets>
      <IncludeAssets>runtime; build; native; contentfiles; analyzers</IncludeAssets>
    </PackageReference>
  </ItemGroup>

  <ItemGroup>
    <ProjectReference Include="..\..\src\WebJobs.Script.WebHost\WebJobs.Script.WebHost.csproj" />
    <ProjectReference Include="..\..\src\WebJobs.Script\WebJobs.Script.csproj" />
    <ProjectReference Include="..\..\src\WebJobs.Script.Grpc\WebJobs.Script.Grpc.csproj" />
  </ItemGroup>

  <ItemGroup>
    <Service Include="{82a7f48d-3b50-4b1e-b82e-3ada8210c358}" />
  </ItemGroup>

  <ItemGroup>
    <None Update="Description\DotNet\TestFiles\DepsFiles\function.deps.json">
      <CopyToOutputDirectory>Always</CopyToOutputDirectory>
    </None>
    <None Update="Description\DotNet\TestFiles\DepsFiles\function2.deps.json">
      <CopyToOutputDirectory>Always</CopyToOutputDirectory>
    </None>
    <None Update="Description\DotNet\TestFiles\DepsFiles\RidNativeDeps\function.deps.json">
      <CopyToOutputDirectory>Always</CopyToOutputDirectory>
    </None>
    <None Update="Description\DotNet\TestFiles\PackageReferences\FunctionWithNoProject\function.json">
      <CopyToOutputDirectory>Always</CopyToOutputDirectory>
    </None>
    <None Update="Description\DotNet\TestFiles\PackageReferences\ProjectWithLockMatch\project.assets.json">
      <CopyToOutputDirectory>Always</CopyToOutputDirectory>
    </None>
    <None Update="Description\DotNet\TestFiles\PackageReferences\ProjectWithMismatchedLock\MismatchedPackageVersions\project.lock.json">
      <CopyToOutputDirectory>Always</CopyToOutputDirectory>
    </None>
    <None Update="Description\DotNet\TestFiles\PackageReferences\ProjectWithMismatchedLock\MismatchedProjectDependencies\project.assets.json">
      <CopyToOutputDirectory>Always</CopyToOutputDirectory>
    </None>
    <None Update="Microsoft.Azure.WebJobs.Script.WebHost.deps.json">
      <CopyToOutputDirectory>Always</CopyToOutputDirectory>
    </None>
    <None Update="Workers\Rpc\Resources\functions.png">
      <CopyToOutputDirectory>PreserveNewest</CopyToOutputDirectory>
    </None>
    <None Update="xunit.runner.json">
      <CopyToOutputDirectory>PreserveNewest</CopyToOutputDirectory>
    </None>
  </ItemGroup>

  <ItemGroup>
    <None Remove="Resources\FileProvisioning\PowerShell\PSGalleryEmptyFeed.xml" />
    <None Remove="Resources\FileProvisioning\PowerShell\PSGallerySampleFeed.xml" />
    <None Remove="Resources\FileProvisioning\PowerShell\requirements_PSGalleryOffline.psd1" />
    <None Remove="Resources\FileProvisioning\PowerShell\requirements_PSGalleryOnline.psd1" />
    <None Remove="Resources\FileProvisioning\PowerShell\profile.ps1" />
  </ItemGroup>

  <ItemGroup>
    <EmbeddedResource Include="Resources\FileProvisioning\PowerShell\PSGallerySampleFeed.xml" />
    <EmbeddedResource Include="Resources\FileProvisioning\PowerShell\PSGalleryEmptyFeed.xml" />
    <EmbeddedResource Include="Resources\FileProvisioning\PowerShell\requirements_PSGalleryOffline.psd1" />
    <EmbeddedResource Include="Resources\FileProvisioning\PowerShell\requirements_PSGalleryOnline.psd1" />
    <EmbeddedResource Include="Resources\FileProvisioning\PowerShell\profile.ps1">
    <CopyToOutputDirectory>Never</CopyToOutputDirectory>
    </EmbeddedResource>
  </ItemGroup>

  <ItemGroup>
    <Folder Include="Description\DotNet\TestFiles\DepsFiles\" />
  </ItemGroup>

  <Import Project="..\..\build\GrpcTestFix.targets" />
  <Import Project="..\WebJobs.Script.Tests.Shared\WebJobs.Script.Tests.Shared.projitems" Label="Shared" />

</Project><|MERGE_RESOLUTION|>--- conflicted
+++ resolved
@@ -50,13 +50,8 @@
   <ItemGroup>
     <PackageReference Include="appinsights.testlogger" Version="1.0.0" />
     <PackageReference Include="FluentAssertions" Version="5.9.0" />
-<<<<<<< HEAD
     <PackageReference Include="Microsoft.AspNetCore.TestHost" Version="6.0.0-preview.6.21355.2" />
-    <PackageReference Include="Microsoft.Azure.Functions.PythonWorker" Version="3.1.2.4" />
-=======
-    <PackageReference Include="Microsoft.AspNetCore.TestHost" Version="3.1.0" />
     <PackageReference Include="Microsoft.Azure.Functions.PythonWorker" Version="3.1.2.5" />
->>>>>>> b1c5107d
     <PackageReference Include="Microsoft.NET.Test.Sdk" Version="15.8.0" />
     <PackageReference Include="Moq" Version="4.9.0" />
     <PackageReference Include="StyleCop.Analyzers" Version="1.1.0-beta004" />
