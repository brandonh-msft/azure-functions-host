--- conflicted
+++ resolved
@@ -243,14 +243,9 @@
                 var mockExtensionBundleManager = new Mock<IExtensionBundleManager>();
                 mockExtensionBundleManager.Setup(e => e.IsExtensionBundleConfigured()).Returns(true);
                 mockExtensionBundleManager.Setup(e => e.GetExtensionBundleBinPathAsync()).Returns(Task.FromResult(binPath));
-<<<<<<< HEAD
                 mockExtensionBundleManager.Setup(e => e.GetExtensionBundleDetails()).Returns(Task.FromResult(GetV2BundleDetails()));
-
-                var discoverer = new ScriptStartupTypeLocator(directory.Path, testLogger, mockExtensionBundleManager.Object, mockFunctionMetadataManager, testMetricsLogger);
-=======
-                var languageWorkerOptions = new OptionsWrapper<LanguageWorkerOptions>(new LanguageWorkerOptions());
-                var discoverer = new ScriptStartupTypeLocator(directory.Path, testLogger, mockExtensionBundleManager.Object, mockFunctionMetadataManager, testMetricsLogger, languageWorkerOptions);
->>>>>>> 4f01465e
+                var languageWorkerOptions = new OptionsWrapper<LanguageWorkerOptions>(new LanguageWorkerOptions());
+                var discoverer = new ScriptStartupTypeLocator(directory.Path, testLogger, mockExtensionBundleManager.Object, mockFunctionMetadataManager, testMetricsLogger, languageWorkerOptions);
 
                 // Act
                 var types = await discoverer.GetExtensionsStartupTypesAsync();
@@ -352,13 +347,9 @@
                 var mockExtensionBundleManager = new Mock<IExtensionBundleManager>();
                 mockExtensionBundleManager.Setup(e => e.IsExtensionBundleConfigured()).Returns(true);
                 mockExtensionBundleManager.Setup(e => e.GetExtensionBundleBinPathAsync()).Returns(Task.FromResult(binPath));
-<<<<<<< HEAD
                 mockExtensionBundleManager.Setup(e => e.GetExtensionBundleDetails()).Returns(Task.FromResult(GetV2BundleDetails()));
-                var discoverer = new ScriptStartupTypeLocator(directory.Path, testLogger, mockExtensionBundleManager.Object, mockFunctionMetadataManager, testMetricsLogger);
-=======
-                var languageWorkerOptions = new OptionsWrapper<LanguageWorkerOptions>(new LanguageWorkerOptions());
-                var discoverer = new ScriptStartupTypeLocator(directory.Path, testLogger, mockExtensionBundleManager.Object, mockFunctionMetadataManager, testMetricsLogger, languageWorkerOptions);
->>>>>>> 4f01465e
+                var languageWorkerOptions = new OptionsWrapper<LanguageWorkerOptions>(new LanguageWorkerOptions());
+                var discoverer = new ScriptStartupTypeLocator(directory.Path, testLogger, mockExtensionBundleManager.Object, mockFunctionMetadataManager, testMetricsLogger, languageWorkerOptions);
 
                 // Act
                 var types = await discoverer.GetExtensionsStartupTypesAsync();
@@ -486,7 +477,6 @@
         }
 
         [Fact]
-<<<<<<< HEAD
         public async Task GetExtensionsStartupTypes_RejectsBundleBelowMinimumVersion()
         {
             using (var directory = GetTempDirectory())
@@ -506,7 +496,8 @@
                 mockExtensionBundleManager.Setup(e => e.GetExtensionBundleDetails()).Returns(Task.FromResult(GetV2BundleDetails("2.1.0")));
 
                 var mockFunctionMetadataManager = GetTestFunctionMetadataManager();
-                var discoverer = new ScriptStartupTypeLocator(directory.Path, testLogger, mockExtensionBundleManager.Object, mockFunctionMetadataManager, testMetricsLogger);
+                var languageWorkerOptions = new OptionsWrapper<LanguageWorkerOptions>(new LanguageWorkerOptions());
+                var discoverer = new ScriptStartupTypeLocator(directory.Path, testLogger, mockExtensionBundleManager.Object, mockFunctionMetadataManager, testMetricsLogger, languageWorkerOptions);
 
                 // Act
                 var exception = await Assert.ThrowsAsync<HostInitializationException>(async () => await discoverer.GetExtensionsStartupTypesAsync());
@@ -523,7 +514,46 @@
             var mockExtensionBundleManager = new Mock<IExtensionBundleManager>();
             TestMetricsLogger testMetricsLogger = new TestMetricsLogger();
             mockExtensionBundleManager.Setup(e => e.IsExtensionBundleConfigured()).Returns(false);
-=======
+
+            using (var directory = new TempDirectory())
+            {
+                var binPath = Path.Combine(directory.Path, "bin");
+                Directory.CreateDirectory(binPath);
+
+                void CopyToBin(string path)
+                {
+                    File.Copy(path, Path.Combine(binPath, Path.GetFileName(path)));
+                }
+
+                // create a bin folder that has out of date extensions
+                var extensionBinPath = Path.Combine(Environment.CurrentDirectory, @"TestScripts\OutOfDateExtension\bin");
+                foreach (var f in Directory.GetFiles(extensionBinPath))
+                {
+                    CopyToBin(f);
+                }
+                TestLoggerProvider testLoggerProvider = new TestLoggerProvider();
+                LoggerFactory factory = new LoggerFactory();
+                factory.AddProvider(testLoggerProvider);
+                var testLogger = factory.CreateLogger<ScriptStartupTypeLocator>();
+
+                var mockFunctionMetadataManager = GetTestFunctionMetadataManager(ImmutableArray<FunctionMetadata>.Empty);
+                var languageWorkerOptions = new OptionsWrapper<LanguageWorkerOptions>(new LanguageWorkerOptions());
+                var discoverer = new ScriptStartupTypeLocator(directory.Path, testLogger, mockExtensionBundleManager.Object, mockFunctionMetadataManager, testMetricsLogger, languageWorkerOptions);
+
+                // Act
+                var exception = await Assert.ThrowsAsync<HostInitializationException>(async () => await discoverer.GetExtensionsStartupTypesAsync());
+                var traces = testLoggerProvider.GetAllLogMessages();
+
+                // Assert
+
+                var storageTrace = traces.FirstOrDefault(m => m.FormattedMessage.StartsWith("ExtensionStartupType AzureStorageWebJobsStartup"));
+                Assert.NotNull(storageTrace);
+                Assert.Equal("ExtensionStartupType AzureStorageWebJobsStartup from assembly 'Microsoft.Azure.WebJobs.Extensions.Storage, Version=3.0.10.0, Culture=neutral, PublicKeyToken=31bf3856ad364e35' does not meet the required minimum version of 4.0.4.0. Update your NuGet package reference for Microsoft.Azure.WebJobs.Extensions.Storage to 4.0.4 or later.",
+                    storageTrace.FormattedMessage);
+            }
+        }
+
+        [Fact]
         public async Task GetExtensionsStartupTypes_WorkerIndexing_BypassesSelectiveLoading()
         {
             var storageExtensionReference = new ExtensionReference { Name = "Storage", TypeName = typeof(AzureStorageWebJobsStartup).AssemblyQualifiedName };
@@ -537,51 +567,26 @@
             {
                 { "extensions", JArray.FromObject(references) }
             };
->>>>>>> 4f01465e
-
-            using (var directory = new TempDirectory())
-            {
-                var binPath = Path.Combine(directory.Path, "bin");
-                Directory.CreateDirectory(binPath);
-
-                void CopyToBin(string path)
-                {
-                    File.Copy(path, Path.Combine(binPath, Path.GetFileName(path)));
-                }
-
-<<<<<<< HEAD
-                // create a bin folder that has out of date extensions
-                var extensionBinPath = Path.Combine(Environment.CurrentDirectory, @"TestScripts\OutOfDateExtension\bin");
-                foreach (var f in Directory.GetFiles(extensionBinPath))
-                {
-                    CopyToBin(f);
-                }
-=======
+
+            using (var directory = new TempDirectory())
+            {
+                var binPath = Path.Combine(directory.Path, "bin");
+                Directory.CreateDirectory(binPath);
+
+                void CopyToBin(string path)
+                {
+                    File.Copy(path, Path.Combine(binPath, Path.GetFileName(path)));
+                }
+
                 CopyToBin(typeof(AzureStorageWebJobsStartup).Assembly.Location);
 
                 File.WriteAllText(Path.Combine(binPath, "extensions.json"), extensions.ToString());
->>>>>>> 4f01465e
-
-                TestLoggerProvider testLoggerProvider = new TestLoggerProvider();
-                LoggerFactory factory = new LoggerFactory();
-                factory.AddProvider(testLoggerProvider);
-                var testLogger = factory.CreateLogger<ScriptStartupTypeLocator>();
-
-<<<<<<< HEAD
-                var mockFunctionMetadataManager = GetTestFunctionMetadataManager(ImmutableArray<FunctionMetadata>.Empty);
-                var discoverer = new ScriptStartupTypeLocator(directory.Path, testLogger, mockExtensionBundleManager.Object, mockFunctionMetadataManager, testMetricsLogger);
-
-                // Act
-                var exception = await Assert.ThrowsAsync<HostInitializationException>(async () => await discoverer.GetExtensionsStartupTypesAsync());
-                var traces = testLoggerProvider.GetAllLogMessages();
-
-                // Assert
-
-                var storageTrace = traces.FirstOrDefault(m => m.FormattedMessage.StartsWith("ExtensionStartupType AzureStorageWebJobsStartup"));
-                Assert.NotNull(storageTrace);
-                Assert.Equal("ExtensionStartupType AzureStorageWebJobsStartup from assembly 'Microsoft.Azure.WebJobs.Extensions.Storage, Version=3.0.10.0, Culture=neutral, PublicKeyToken=31bf3856ad364e35' does not meet the required minimum version of 4.0.4.0. Update your NuGet package reference for Microsoft.Azure.WebJobs.Extensions.Storage to 4.0.4 or later.",
-                    storageTrace.FormattedMessage);
-=======
+
+                TestLoggerProvider testLoggerProvider = new TestLoggerProvider();
+                LoggerFactory factory = new LoggerFactory();
+                factory.AddProvider(testLoggerProvider);
+                var testLogger = factory.CreateLogger<ScriptStartupTypeLocator>();
+
                 var mockFunctionMetadataManager = GetTestFunctionMetadataManager();
 
                 var mockExtensionBundleManager = new Mock<IExtensionBundleManager>();
@@ -608,7 +613,6 @@
                 Assert.True(types.Count() == 2);
                 Assert.Equal(typeof(AzureStorageWebJobsStartup).FullName, types.ElementAt(0).FullName);
                 Assert.Equal(typeof(AzureStorageWebJobsStartup).FullName, types.ElementAt(1).FullName);
->>>>>>> 4f01465e
             }
         }
 
